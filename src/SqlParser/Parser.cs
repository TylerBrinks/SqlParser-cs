--- conflicted
+++ resolved
@@ -5147,21 +5147,6 @@
             var isPrimary = word.Keyword == Keyword.PRIMARY;
             ParseKeyword(Keyword.KEY);
 
-<<<<<<< HEAD
-            // Optional constraint name
-            var identName = MaybeParse(ParseIdentifier) ?? name;
-
-            var columns = ParseParenthesizedColumnList(IsOptional.Mandatory, false);
-            var conflict = _dialect is SQLiteDialect ? ParseSQLiteConflictClause() : null;
-            var characteristics = ParseConstraintCharacteristics();
-
-            return new TableConstraint.Unique(columns) {
-                Name = identName,
-                IsPrimaryKey = isPrimary,
-                Conflict = conflict,
-                Characteristics = characteristics
-            };
-=======
             if (_dialect is PostgreSqlDialect && isAlterTable && PeekToken() is Word { Keyword: Keyword.USING })
             {
                 ParseKeywordSequence(Keyword.USING, Keyword.INDEX);
@@ -5179,15 +5164,16 @@
                 // Optional constraint name
                 var identName = MaybeParse(ParseIdentifier) ?? name;
                 var columns = ParseParenthesizedColumnList(IsOptional.Mandatory, false);
+                var conflict = _dialect is SQLiteDialect ? ParseSQLiteConflictClause() : null;
                 var characteristics = ParseConstraintCharacteristics();
                 return new TableConstraint.Unique(columns)
                 {
                     Name = identName,
                     IsPrimaryKey = isPrimary,
+                    Conflict = conflict,
                     Characteristics = characteristics
                 };
             }
->>>>>>> 56b75a7e
         }
 
         TableConstraint ParseForeign()
